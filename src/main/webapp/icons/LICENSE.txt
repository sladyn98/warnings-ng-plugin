--- conflicted
+++ resolved
@@ -90,13 +90,6 @@
 
 ------------------------------------------------------------------------------
 
-<<<<<<< HEAD
-License for RootFramework Icons
-
-https://github.com/robotframework/visual-identity
-The icons were downloaded from the official robot framework visual identity github page, was were resized.  No other
-modifications were made.
-=======
 License for Pylint icons
 
 https://creativecommons.org/licenses/by-sa/4.0/
@@ -106,4 +99,11 @@
 
 The 24x24 and 48x48 icons were created from this file. No modifications were made, except
 the scale that was changed.
->>>>>>> 0dbaa0cb
+
+------------------------------------------------------------------------------
+
+License for RootFramework Icons
+
+https://github.com/robotframework/visual-identity
+The icons were downloaded from the official robot framework visual identity github page, was were resized.  No other
+modifications were made.
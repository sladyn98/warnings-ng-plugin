--- conflicted
+++ resolved
@@ -32,18 +32,13 @@
     private static final String PUBLISH_ISSUES_STEP = "publishIssues issues:[issues]";
 
     /**
-<<<<<<< HEAD
      * Runs the Eclipse parser on an output file that contains several issues. Applies an include filter that selects
      * only one issue (in the file AttributeException.java).
-=======
-     * Runs the AcuCobol parser on an output file that contains several issues: the build should report 4 issues.
->>>>>>> e95d7266
-     *
-     * @throws Exception
-     *         in case of an error
-     */
-    @Test
-<<<<<<< HEAD
+     *
+     * @throws Exception
+     *         in case of an error
+     */
+    @Test
     public void shouldIncludeJustOneFile() throws Exception {
         WorkflowJob job = createJobWithWorkspaceFile("eclipse.txt");
         job.setDefinition(asStage(createScanForIssuesStep(Eclipse.class),
@@ -54,50 +49,6 @@
 
         assertThat(result.getTotalSize()).isEqualTo(1);
         assertThat(result.getIssues()).hasSize(1);
-=======
-    public void shouldFindAllAcuCobolIssues() throws Exception {
-        WorkflowJob job = createJobWithWorkspaceFile("acu.txt");
-        job.setDefinition(parseAndPublish(AcuCobol.class));
-
-        AnalysisResult result = scheduleBuild(job);
-
-        assertThat(result.getTotalSize()).isEqualTo(4);
-        assertThat(result.getIssues()).hasSize(4);
-    }
-
-    /**
-     * Runs the Ajc parser on an output file that contains several issues: the build should report 9 issues.
-     *
-     * @throws Exception
-     *         in case of an error
-     */
-    @Test
-    public void shouldFindAllAjcIssues() throws Exception {
-        WorkflowJob job = createJobWithWorkspaceFile("ajc.txt");
-        job.setDefinition(parseAndPublish(Ajc.class));
-
-        AnalysisResult result = scheduleBuild(job);
-
-        assertThat(result.getTotalSize()).isEqualTo(9);
-        assertThat(result.getIssues()).hasSize(9);
-    }
-
-    /**
-     * Runs the AnsbileLint parser on an output file that contains several issues: the build should report 4 issues.
-     *
-     * @throws Exception
-     *         in case of an error
-     */
-    @Test
-    public void shouldFindAllAnsbileLintIssues() throws Exception {
-        WorkflowJob job = createJobWithWorkspaceFile("ansibleLint.txt");
-        job.setDefinition(parseAndPublish(AnsibleLint.class));
-
-        AnalysisResult result = scheduleBuild(job);
-
-        assertThat(result.getTotalSize()).isEqualTo(4);
-        assertThat(result.getIssues()).hasSize(4);
->>>>>>> e95d7266
     }
 
     /**
@@ -233,10 +184,8 @@
         return createScanForIssuesStep(parserClass, "issues");
     }
 
-    private String createScanForIssuesStep(final Class<? extends StaticAnalysisTool> parserClass,
-            final String issuesName) {
-        return String.format("def %s = scanForIssues tool: [$class: '%s'], pattern:'**/*issues.txt'", issuesName,
-                parserClass.getSimpleName());
+    private String createScanForIssuesStep(final Class<? extends StaticAnalysisTool> parserClass, final String issuesName) {
+        return String.format("def %s = scanForIssues tool: [$class: '%s'], pattern:'**/*issues.txt'", issuesName, parserClass.getSimpleName());
     }
 
     private WorkflowJob createJobWithWorkspaceFile(final String... fileNames) throws IOException, InterruptedException {
@@ -280,6 +229,7 @@
         script.append("  }\n");
         script.append("}\n");
 
+
         System.out.println("----------------------------------------------------------------------");
         System.out.println(script);
         System.out.println("----------------------------------------------------------------------");

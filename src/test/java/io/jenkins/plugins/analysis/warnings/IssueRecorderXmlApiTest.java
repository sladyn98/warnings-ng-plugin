package io.jenkins.plugins.analysis.warnings;

import javax.xml.parsers.DocumentBuilder;
import javax.xml.parsers.DocumentBuilderFactory;
import javax.xml.parsers.ParserConfigurationException;
import javax.xml.xpath.XPath;
import javax.xml.xpath.XPathConstants;
import javax.xml.xpath.XPathExpressionException;
import javax.xml.xpath.XPathFactory;
import java.io.File;
import java.io.IOException;
import java.util.Collections;
import java.util.concurrent.ExecutionException;

import org.custommonkey.xmlunit.Diff;
import org.custommonkey.xmlunit.XMLUnit;
import org.junit.Test;
import org.w3c.dom.Document;
import org.w3c.dom.Node;
import org.w3c.dom.NodeList;
import org.xml.sax.SAXException;

import com.gargoylesoftware.htmlunit.xml.XmlPage;

import static io.jenkins.plugins.analysis.core.model.Assertions.*;
import io.jenkins.plugins.analysis.core.steps.IssuesRecorder;
import io.jenkins.plugins.analysis.core.steps.ToolConfiguration;

import hudson.model.FreeStyleProject;

/**
 * Integration test for the issue remote api.
 *
 * @author Manuel Hampp
 */
public class IssueRecorderXmlApiTest extends IssuesRecorderITest {

    /**
     * Compares the basic xml api (without parameters) against a control result.
     */
    @Test
    public void assertXmlApiMatchesExpected() {
        // setup project
        FreeStyleProject project = createJobWithWorkspaceFile("checkstyleregextest.xml");
        enableWarningsWithCheckstyle(project);

        String buildNumber = String.valueOf(buildProjectAndReturnBuildNo(project));

        // get xml result from API
        XmlPage page = getXmlPage(project, buildNumber, "/checkstyleResult/api/xml");
        Document test = page.getXmlDocument();

        // remove not comparable nodes
        test = removeRunSpecificXmlNodes(test);

        // get control document
        // TODO: Replace xml file after fixing JENKINS-51642 (the xml must not be formatted!)
        Document control = loadControlDocumentFromFile("checkstyleregextest_output.xml");

        // compare documents
        XMLUnit.setIgnoreWhitespace(true);
        Diff diff = XMLUnit.compareXML(control, test);

        // assert that document recieved by api is the same as expected
        assertThat(diff.identical()).isTrue();
    }

    /**
     * Build project and return build number.
     *
     * @param project
     *         project to build.
     *
     * @return number of the build
     */
    private int buildProjectAndReturnBuildNo(final FreeStyleProject project) {
        try {
            return project.scheduleBuild2(0).get().number;
        }
        catch (InterruptedException | ExecutionException e) {
            throw new AssertionError(e);
        }
    }

    private XmlPage getXmlPage(final FreeStyleProject project, final String buildNumber, final String s) {
        try {
            return j.createWebClient().goToXml(project.getUrl() + buildNumber + s);
        }
        catch (IOException | SAXException e) {
            throw new AssertionError(e);
        }
    }

    /**
     * Tests the xpath navigation within the xml api.
     */
    @Test
    public void assertXmlApiWithXPathNavigationMatchesExpected() {
<<<<<<< HEAD
        try {
            // setup project
            FreeStyleProject project = createJobWithWorkspaceFile("checkstyleregextest.xml");
            enableWarningsWithCheckstyle(project);
            String buildNumber = String.valueOf(project.getNextBuildNumber());
            scheduleBuild(project);

            // get xml result from API
            XmlPage page = j.createWebClient()
                    .goToXml(project.getUrl() + buildNumber + "/checkstyleResult/api/xml?xpath=/*/status");
            Document test = page.getXmlDocument();

            // assert that root node is the xpath aimed element
            assertThat(test.getDocumentElement().getTagName()).isEqualTo("status");
            assertThat(test.getDocumentElement().getNodeValue()).isEqualTo("status");
        }
        catch (IOException | SAXException e) {
            e.printStackTrace();
        }
=======
        // setup project
        FreeStyleProject project = createJobWithWorkspaceFile("checkstyleregextest.xml");
        enableWarningsWithCheckstyle(project);

        String buildNumber = String.valueOf(buildProjectAndReturnBuildNo(project));

        // get xml result from API
        XmlPage page = getXmlPage(project, buildNumber,
                "/checkstyleResult/api/xml?xpath=/*/overallResult");
        Document test = page.getXmlDocument();

        // assert that root node is the xpath aimed element
        assertThat(test.getDocumentElement().getTagName()).isEqualTo("overallResult");
        assertThat(test.getDocumentElement().getFirstChild().getNodeValue()).isEqualTo("SUCCESS");
>>>>>>> 24d416ae
    }

    /**
     * Tests the depth parameter within the xml api.
     */
    @Test
    public void assertXmlApiWithDepthContainsDeepElements() {
        // setup project
        FreeStyleProject project = createJobWithWorkspaceFile("checkstyleregextest.xml");
        enableWarningsWithCheckstyle(project);

        String buildNumber = String.valueOf(buildProjectAndReturnBuildNo(project));

        // get xml result from API
        XmlPage page = getXmlPage(project, buildNumber, "/checkstyleResult/api/xml?depth=0");
        Document test = page.getXmlDocument();

        // navigate to deep level element
        XPath xp = XPathFactory.newInstance().newXPath();
        Node deepLevelElement = null;
        try {
            deepLevelElement = (Node) xp.compile("//analysisResult//owner//action//cause//*")
                    .evaluate(test, XPathConstants.NODE);
        }
        catch (XPathExpressionException e) {
            throw new AssertionError(e);
        }

        // assert that an element exists, which is not returned by a call without depth parameter
        assertThat(deepLevelElement).isNotNull();
        assertThat(deepLevelElement.getNodeName()).isEqualTo("shortDescription");
    }

    /**
     * Loads a control document from the given file.
     *
     * @param filename
     *         name from the file that is placed inside the 'test/resources/io/jenkins/plugins/analysis/warnings/'
     *         folder.
     *
     * @return document that was extracted from the file.
     */
    private Document loadControlDocumentFromFile(final String filename) {
        // create document builder
        DocumentBuilderFactory factory = DocumentBuilderFactory.newInstance();
        DocumentBuilder builder;
        Document document = null;
        try {
            builder = factory.newDocumentBuilder();
            // get document from file
            document = builder.parse(new File("src/test/resources/io/jenkins/plugins/analysis/warnings/" + filename));
        }
        catch (ParserConfigurationException | SAXException | IOException e) {
            throw new AssertionError(e);
        }

        // remove run specific nodes that can not be compared
        document = removeRunSpecificXmlNodes(document);

        return document;

    }

    /**
     * Removes run specific nodes from a document. Some infoMessage elements (containing a temporary path) and the owner
     * node are removed.
     */
    private Document removeRunSpecificXmlNodes(Document doc) {
        XPath xp = XPathFactory.newInstance().newXPath();
        try {
            // remove nodes with run specific tmp-folder name
            NodeList infoMessageNodesWithTmpFolderPath = (NodeList) xp.compile(
                    "//analysisResult//infoMessage[contains(text(), '/tmp/jenkinsTests.tmp/')]")
                    .evaluate(doc, XPathConstants.NODESET);

            // delete nodes
            for (int i = infoMessageNodesWithTmpFolderPath.getLength() - 1; i >= 0; i--) {
                infoMessageNodesWithTmpFolderPath.item(i)
                        .getParentNode()
                        .removeChild(infoMessageNodesWithTmpFolderPath.item(i));
            }

            // remove owner node (port could be different)
            Node n = (Node) xp.compile("//analysisResult//owner").evaluate(doc, XPathConstants.NODE);
            n.getParentNode().removeChild(n);

        }
        catch (XPathExpressionException e) {
            e.printStackTrace();
        }
        return doc;
    }

    /**
     * Enables the warnings plugin for the specified job. I.e., it registers a new {@link IssuesRecorder } recorder for
     * the job.
     *
     * @param job
     *         the job to register the recorder for
     */
    private void enableWarningsWithCheckstyle(final FreeStyleProject job) {
        IssuesRecorder publisher = new IssuesRecorder();
        publisher.setTools(Collections.singletonList(new ToolConfiguration(new CheckStyle(), "**/*issues.txt")));
        job.getPublishersList().add(publisher);
    }
}<|MERGE_RESOLUTION|>--- conflicted
+++ resolved
@@ -96,27 +96,6 @@
      */
     @Test
     public void assertXmlApiWithXPathNavigationMatchesExpected() {
-<<<<<<< HEAD
-        try {
-            // setup project
-            FreeStyleProject project = createJobWithWorkspaceFile("checkstyleregextest.xml");
-            enableWarningsWithCheckstyle(project);
-            String buildNumber = String.valueOf(project.getNextBuildNumber());
-            scheduleBuild(project);
-
-            // get xml result from API
-            XmlPage page = j.createWebClient()
-                    .goToXml(project.getUrl() + buildNumber + "/checkstyleResult/api/xml?xpath=/*/status");
-            Document test = page.getXmlDocument();
-
-            // assert that root node is the xpath aimed element
-            assertThat(test.getDocumentElement().getTagName()).isEqualTo("status");
-            assertThat(test.getDocumentElement().getNodeValue()).isEqualTo("status");
-        }
-        catch (IOException | SAXException e) {
-            e.printStackTrace();
-        }
-=======
         // setup project
         FreeStyleProject project = createJobWithWorkspaceFile("checkstyleregextest.xml");
         enableWarningsWithCheckstyle(project);
@@ -131,7 +110,6 @@
         // assert that root node is the xpath aimed element
         assertThat(test.getDocumentElement().getTagName()).isEqualTo("overallResult");
         assertThat(test.getDocumentElement().getFirstChild().getNodeValue()).isEqualTo("SUCCESS");
->>>>>>> 24d416ae
     }
 
     /**
